--- conflicted
+++ resolved
@@ -473,7 +473,6 @@
     East,
 }
 
-<<<<<<< HEAD
 /// Validated position of a block.
 ///
 /// This structure is immutable.
@@ -614,7 +613,7 @@
 
         <BlockPosition as TryInto<ValidBlockPosition>>::try_into(block_position).unwrap();
     }
-=======
+}
 impl BlockFace {
     pub fn opposite(self) -> Self {
         match self {
@@ -626,5 +625,4 @@
             BlockFace::East => BlockFace::West,
         }
     }
->>>>>>> 60a014c8
 }